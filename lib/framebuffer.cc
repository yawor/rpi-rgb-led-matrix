--- conflicted
+++ resolved
@@ -33,41 +33,13 @@
   kBitPlanes = 11  // maximum usable bitplanes.
 };
 
-<<<<<<< HEAD
-=======
 #ifndef RGB_PARALLEL_CHAINS
 # error "Your pin-mapping.h file should contain an RGB_PARALLEL_CHAINS macro"
 #endif
 
-#if defined(LSB_PWM_NANOSECONDS)
-// Make sure that there are sensible values.
-//   > 3000ns flickers even with 1:4 multiplexing on a single panel
-//   < 50ns   timings don't really work well with the TTL-logic on the matrix.
-#  if (LSB_PWM_NANOSECONDS >= 50) && (LSB_PWM_NANOSECONDS <= 3000)
-static const long kBaseTimeNanos = LSB_PWM_NANOSECONDS;
-#  else
-#     error "PWM Nanoseconds should be in the range of 50...3000"
-#  endif
-#else
-static const long kBaseTimeNanos = 130;
-#endif
-
->>>>>>> 7af27779
 // We need one global instance of a timing correct pulser. There are different
 // implementations depending on the context.
 static PinPulser *sOutputEnablePulser = NULL;
-
-<<<<<<< HEAD
-// The Adafruit HAT only supports one chain.
-#if defined(ADAFRUIT_RGBMATRIX_HAT) || defined(ADAFRUIT_RGBMATRIX_HAT_PWM)
-#  define ONLY_SINGLE_CHAIN 1
-=======
-#ifdef RGB_SWAP_GREEN_BLUE
-#  define PANEL_SWAP_G_B_ 1
-#else
-#  define PANEL_SWAP_G_B_ 0
->>>>>>> 7af27779
-#endif
 
 #ifdef ONLY_SINGLE_SUB_PANEL
 #  define SUB_PANELS_ 1
@@ -150,7 +122,7 @@
 
   // Now, set up the PinPulser for output enable.
   IoBits output_enable_bits;
-#ifdef PI_REV1_RGB_PINOUT_
+#ifdef PI_REV1_RGB_PINOUT
   output_enable_bits.bits.output_enable_rev1
     = output_enable_bits.bits.output_enable_rev2 = 1;
 #endif
@@ -358,7 +330,7 @@
   }
 #endif
 
-#ifdef PI_REV1_RGB_PINOUT_
+#ifdef PI_REV1_RGB_PINOUT
   color_clk_mask.bits.clock_rev1 = color_clk_mask.bits.clock_rev2 = 1;
 #endif
   color_clk_mask.bits.clock = 1;
@@ -368,7 +340,7 @@
     = row_mask.bits.d = row_mask.bits.e = 1;
 
   IoBits clock, strobe, row_address;
-#ifdef PI_REV1_RGB_PINOUT_
+#ifdef PI_REV1_RGB_PINOUT
   clock.bits.clock_rev1 = clock.bits.clock_rev2 = 1;
 #endif
   clock.bits.clock = 1;
